name: Test and release

on:
  push:
  pull_request:
#  release:
#    types: [created]

jobs:
  test:
    runs-on: ubuntu-latest
    strategy:
      matrix:
        python-version: ["3.9", "3.10"]
    name: Python ${{ matrix.python-version }}
    defaults:
      run:
        shell: bash -l {0}
    steps:
      - uses: actions/checkout@v4
        with:
          fetch-depth: 0
      - name: Setup environment
        uses: conda-incubator/setup-miniconda@v3
        with:
          auto-update-conda: true
          python-version: ${{ matrix.python-version }}
          activate-environment: fc
          mamba-version: "*"
          channels: conda-forge,defaults
          channel-priority: true
      - run: |
          conda info
          conda list
          conda config --show-sources
          conda config --show
          python --version
          which python
      - name: Install conda dependencies
        run: |
          mamba install datacube gdal pycodestyle pylint pytest-cov pytest numexpr lxml pydash python-rapidjson \
          lxml pydash python-rapidjson ruamel.yaml structlog ciso8601 cattrs boltons build
          # gdal is required by digitalearthau??
      - name: Install pip deps
        run: |
          pip install --extra-index-url=https://packages.dea.ga.gov.au/ eodatasets3
      - name: Build package
        run: |
          python -m build
      - name: Install from local dir
        # Don't install the wheel, getting code coverage from tests is nigh on impossible
        run: |
          pip install dist/*.whl
      - name: Check code
        run: |
          pip freeze
          python -c 'import fc.unmix'
          ./check-code.sh
          ls -la

      - name: Upload artifacts
        uses: actions/upload-artifact@v4
        with:
          name: packages-${{ matrix.python-version }}
          path: dist

      - uses: codecov/codecov-action@v2
        with:
          env_vars: OS,PYTHON
          files: ./coverage.xml
          fail_ci_if_error: false

  deploy-packages:
    if: startsWith(github.ref, 'refs/tags/')
    runs-on: ubuntu-latest
    needs: test
    steps:
      - name: Download a single artifact
<<<<<<< HEAD
        uses: actions/download-artifact@v4
=======
        uses: actions/download-artifact@v4.1.7
>>>>>>> 76d8ebc8
        with:
          name: packages-${{ matrix.python-version }}
          path: dist

      - name: Display directory structure of downloaded files
        run: ls -lR

      - name: Deploy packages
        uses: jakejarvis/s3-sync-action@master
        with:
          args: --acl public-read --follow-symlinks
        env:
          AWS_S3_BUCKET: 'datacube-core-deployment'
          AWS_ACCESS_KEY_ID: ${{ secrets.AWS_ACCESS_KEY_ID }}
          AWS_SECRET_ACCESS_KEY: ${{ secrets.AWS_SECRET_ACCESS_KEY }}
          AWS_REGION: 'ap-southeast-2'   # optional: defaults to us-east-1
          SOURCE_DIR: 'dist'      # optional: defaults to entire repository
          DEST_DIR: 'fc'<|MERGE_RESOLUTION|>--- conflicted
+++ resolved
@@ -76,11 +76,8 @@
     needs: test
     steps:
       - name: Download a single artifact
-<<<<<<< HEAD
         uses: actions/download-artifact@v4
-=======
-        uses: actions/download-artifact@v4.1.7
->>>>>>> 76d8ebc8
+
         with:
           name: packages-${{ matrix.python-version }}
           path: dist
